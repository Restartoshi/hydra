--- conflicted
+++ resolved
@@ -15,18 +15,9 @@
   writeTBQueue,
   writeTChan,
  )
-import Control.Tracer (
-  contramap,
-  debugTracer,
-  stdoutTracer,
- )
+import Control.Tracer (Tracer, contramap, debugTracer, stdoutTracer)
 import qualified Data.ByteString.Lazy as LBS
-<<<<<<< HEAD
-import Hydra.Logging (Tracer)
-=======
-import Hydra.HeadLogic (HydraMessage (..), NetworkEvent (MessageReceived, NetworkConnected))
 import Hydra.Logging (nullTracer)
->>>>>>> ae29ba6c
 import Hydra.Network (
   Host,
   HydraNetwork (..),
@@ -83,13 +74,12 @@
 import Ouroboros.Network.Subscription.Worker (LocalAddresses (LocalAddresses))
 
 withOuroborosHydraNetwork ::
-  forall inmsg outmsg.
-  (Show outmsg, ToCBOR outmsg, FromCBOR outmsg) =>
-  (Show inmsg, ToCBOR inmsg, FromCBOR inmsg) =>
+  forall msg.
+  (Show msg, ToCBOR msg, FromCBOR msg) =>
   Host ->
   [Host] ->
-  NetworkCallback inmsg IO ->
-  (HydraNetwork IO outmsg -> IO ()) ->
+  NetworkCallback msg IO ->
+  (HydraNetwork IO msg -> IO ()) ->
   IO ()
 withOuroborosHydraNetwork localHost remoteHosts networkCallback between = do
   bchan <- newBroadcastTChanIO
@@ -105,7 +95,7 @@
           HydraNetwork
             { broadcast = \e -> do
                 atomically $ writeTChan bchan e
-                networkCallback (MessageReceived e)
+                networkCallback e
             }
  where
   resolveSockAddr (hostname, port) = do
@@ -171,7 +161,7 @@
       nullErrorPolicies
       $ \_ serverAsync -> wait serverAsync -- block until async exception
   hydraClient ::
-    TChan outmsg ->
+    TChan msg ->
     OuroborosApplication 'InitiatorMode addr LBS.ByteString IO () Void
   hydraClient chan =
     OuroborosApplication $ \_connectionId _controlMessageSTM ->
@@ -212,14 +202,14 @@
     MiniProtocolLimits{maximumIngressQueue = maxBound}
 
   client ::
-    TChan outmsg ->
-    FireForgetClient outmsg IO ()
+    TChan msg ->
+    FireForgetClient msg IO ()
   client chan =
     Idle $ do
       atomically (readTChan chan) <&> \msg ->
         SendMsg msg (pure $ client chan)
 
-  server :: FireForgetServer inmsg IO ()
+  server :: FireForgetServer msg IO ()
   server =
     FireForgetServer
       { recvMsg = \msg -> networkCallback msg $> server
@@ -227,5 +217,5 @@
       }
 
   showStdoutTracer ::
-    Show msg => Tracer IO (TraceSendRecv (FireForget msg))
+    Tracer IO (TraceSendRecv (FireForget msg))
   showStdoutTracer = contramap show stdoutTracer