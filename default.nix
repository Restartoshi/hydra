--- conflicted
+++ resolved
@@ -29,15 +29,11 @@
   compiler-nix-name = compiler;
 
   # Fixed output derivation for plan-nix
-<<<<<<< HEAD
-  plan-sha256 = "0silpyakf15860r8wy89xlw2kr3z9pxl89zhs2vja7gipal2iabi";
-=======
-  plan-sha256 = "0dfflgc3z4k5r9my3sca4jif651p1wqhhx5vqvssgmiir6k3sjrx";
->>>>>>> 4e9af0e3
+  plan-sha256 = "10jg90bcjs1s45r3bw3ddab8ysc8idwcjyb4jikkwd32j97haxl9";
   materialized = ./nix/hydra-poc.materialized;
   # Enable this and nix-build one of the project components to get the new
   # plan-sha256 and materialization update scripts:
-  checkMaterialization = true;
+  # checkMaterialization = true;
 
   modules = [{
     packages = {
